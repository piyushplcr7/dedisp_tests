# include directory for common header files
include_directories(${CMAKE_SOURCE_DIR}/src)

cuda_add_library(
    dedisp SHARED
    DedispPlan.cpp
    dedisperse/dedisperse.cu
    unpack/unpack.cu
    transpose/transpose.cu
    $<TARGET_OBJECTS:common>
    $<TARGET_OBJECTS:plan>
    $<TARGET_OBJECTS:external>
)

target_link_libraries(
    dedisp
<<<<<<< HEAD
    ${CUDA_CUDART_LIBRARY}
    common
    external
    plan
    clib
=======
    cu
>>>>>>> da9c1e0a
)

target_include_directories(
   dedisp
   PRIVATE ${CMAKE_SOURCE_DIR}/src
   PUBLIC ${CUDA_TOOLKIT_INCLUDE}
)

set_target_properties(
    dedisp
    PROPERTIES PUBLIC_HEADER DedispPlan.hpp
)

set_target_properties(
    dedisp PROPERTIES
    VERSION ${DEDISP_VERSION}
    SOVERSION ${DEDISP_VERSION_MAJOR}
)

install(
    TARGETS
        dedisp
    LIBRARY
        DESTINATION lib
    PUBLIC_HEADER
        DESTINATION include
)<|MERGE_RESOLUTION|>--- conflicted
+++ resolved
@@ -14,15 +14,8 @@
 
 target_link_libraries(
     dedisp
-<<<<<<< HEAD
-    ${CUDA_CUDART_LIBRARY}
-    common
-    external
-    plan
     clib
-=======
     cu
->>>>>>> da9c1e0a
 )
 
 target_include_directories(
